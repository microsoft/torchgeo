# https://docs.github.com/en/code-security/dependabot/dependabot-version-updates/configuration-options-for-the-dependabot.yml-file
version: 2
updates:
  - package-ecosystem: "devcontainers"
    directory: "/.devcontainer"
    schedule:
      interval: "weekly"
  - package-ecosystem: "github-actions"
    directory: "/"
    schedule:
      interval: "weekly"
  - package-ecosystem: "pip"
    directory: "/requirements"
    schedule:
      interval: "daily"
    groups:
      # torchvision pins torch, must update in unison
      torch:
        patterns:
          - "torch"
          - "torchvision"
    ignore:
      # setuptools releases new versions almost daily
      - dependency-name: "setuptools"
        update-types: ["version-update:semver-patch"]
      # sphinx 6 is incompatible with pytorch-sphinx-theme
      # https://github.com/pytorch/pytorch_sphinx_theme/issues/175
      - dependency-name: "sphinx"
        versions: ">=6"
      # segmentation-models-pytorch pins timm, must update in unison
<<<<<<< HEAD
      - dependency-name: "timm"
      # torchvision pins torch, must update in unison
      - dependency-name: "torch"
  - package-ecosystem: "npm"
    directory: "/"
    schedule:
      interval: "weekly"
=======
      - dependency-name: "timm"
>>>>>>> 5111d4a8
<|MERGE_RESOLUTION|>--- conflicted
+++ resolved
@@ -28,14 +28,10 @@
       - dependency-name: "sphinx"
         versions: ">=6"
       # segmentation-models-pytorch pins timm, must update in unison
-<<<<<<< HEAD
       - dependency-name: "timm"
       # torchvision pins torch, must update in unison
       - dependency-name: "torch"
   - package-ecosystem: "npm"
     directory: "/"
     schedule:
-      interval: "weekly"
-=======
-      - dependency-name: "timm"
->>>>>>> 5111d4a8
+      interval: "weekly"