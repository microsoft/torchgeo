--- conflicted
+++ resolved
@@ -23,18 +23,11 @@
 
 # Other
 dependencies:
-<<<<<<< HEAD
   - changed-files:
       - any-glob-to-any-file:
           - "pyproject.toml"
           - "requirements/**"
-=======
-- changed-files:
-  - any-glob-to-any-file:
-    - "pyproject.toml"
-    - "requirements/**"
-    - ".github/dependabot.yml"
->>>>>>> 5111d4a8
+          - ".github/dependabot.yml"
 documentation:
   - changed-files:
       - any-glob-to-any-file:
