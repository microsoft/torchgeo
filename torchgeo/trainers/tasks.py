# Copyright (c) Microsoft Corporation. All rights reserved.
# Licensed under the MIT License.

"""Base trainer tasks."""

import os
from typing import Any, Dict, cast

import pytorch_lightning as pl
import torch
import torch.nn as nn
import torch.nn.functional as F
import torchvision.models
from segmentation_models_pytorch.losses import FocalLoss, JaccardLoss
from torch import Tensor
from torch.nn.modules import Conv2d, Linear
from torch.optim.lr_scheduler import ReduceLROnPlateau
from torchmetrics import Accuracy, FBeta, IoU, MeanSquaredError, MetricCollection
from torchvision import models

from . import utils

# https://github.com/pytorch/pytorch/issues/60979
# https://github.com/pytorch/pytorch/pull/61045
Conv2d.__module__ = "nn.Conv2d"
Linear.__module__ = "nn.Linear"


class ClassificationTask(pl.LightningModule):
    """Abstract base class for image classification LightningModules."""

    #: number of classes in dataset
    num_classes: int = 45

    def config_model(self) -> None:
        """Configures the model based on kwargs parameters passed to the constructor."""
        in_channels = self.hparams["in_channels"]

        pretrained = False
        if not os.path.exists(self.hparams["weights"]):
            if self.hparams["weights"] == "imagenet":
                pretrained = True
            elif self.hparams["weights"] == "random":
                pretrained = False
            else:
                raise ValueError(
                    f"Weight type '{self.hparams['weights']}' is not valid."
                )

        # Create the model
        if "resnet" in self.hparams["classification_model"]:
            self.model = getattr(
                torchvision.models.resnet, self.hparams["classification_model"]
            )(pretrained=pretrained)
            in_features = self.model.fc.in_features
            self.model.fc = Linear(in_features, out_features=self.num_classes)

            # Update first layer
            if in_channels != 3:
                w_old = torch.empty(0)  # type: ignore[attr-defined]
                if pretrained:
                    w_old = torch.clone(  # type: ignore[attr-defined]
                        self.model.conv1.weight
                    ).detach()
                # Create the new layer
                self.model.conv1 = Conv2d(
                    in_channels, 64, kernel_size=7, stride=2, padding=3, bias=False
                )
                nn.init.kaiming_normal_(  # type: ignore[no-untyped-call]
                    self.model.conv1.weight, mode="fan_out", nonlinearity="relu"
                )

                # We copy over the pretrained RGB weights
                if pretrained:
                    w_new = torch.clone(  # type: ignore[attr-defined]
                        self.model.conv1.weight
                    ).detach()
                    if in_channels > 3:
                        w_new[:, :3, :, :] = w_old
                    else:
                        w_old = w_old[:, :in_channels, :, :]
                        w_new[:, :in_channels, :, :] = w_old
                    self.model.conv1.weight = nn.Parameter(  # type: ignore[attr-defined] # noqa: E501
                        w_new
                    )
        else:
            raise ValueError(
                f"Model type '{self.hparams['classification_model']}' is not valid."
            )

        # Load pretrained weights checkpoint weights
        if "resnet" in self.hparams["classification_model"]:
            if os.path.exists(self.hparams["weights"]):
                name, state_dict = utils.extract_encoder(self.hparams["weights"])

                if self.hparams["classification_model"] != name:
                    raise ValueError(
                        f"Trying to load {name} weights into a "
                        f"{self.hparams['classification_model']}"
                    )

                self.model = utils.load_state_dict(self.model, state_dict)

    def config_task(self) -> None:
        """Configures the task based on kwargs parameters passed to the constructor."""
        self.config_model()

        if self.hparams["loss"] == "ce":
            self.loss = nn.CrossEntropyLoss()  # type: ignore[attr-defined]
        elif self.hparams["loss"] == "jaccard":
            self.loss = JaccardLoss(mode="multiclass")
        elif self.hparams["loss"] == "focal":
            self.loss = FocalLoss(mode="multiclass", normalized=True)
        else:
            raise ValueError(f"Loss type '{self.hparams['loss']}' is not valid.")

    def __init__(self, **kwargs: Any) -> None:
        """Initialize the LightningModule with a model and loss function.

        Keyword Args:
            classification_model: Name of the classification model use
            loss: Name of the loss function
            weights: Either "random", "imagenet_only", "imagenet_and_random", or
                "random_rgb"
        """
        super().__init__()
        self.save_hyperparameters()  # creates `self.hparams` from kwargs

        self.config_task()

        self.train_metrics = MetricCollection(
            {
                "OverallAccuracy": Accuracy(
                    num_classes=self.num_classes, average="micro"
                ),
                "AverageAccuracy": Accuracy(
                    num_classes=self.num_classes, average="macro"
                ),
                "IoU": IoU(num_classes=self.num_classes),
                "F1Score": FBeta(
                    num_classes=self.num_classes, beta=1.0, average="micro"
                ),
            },
            prefix="train_",
        )
        self.val_metrics = self.train_metrics.clone(prefix="val_")
        self.test_metrics = self.train_metrics.clone(prefix="test_")

    def forward(self, x: Tensor) -> Any:  # type: ignore[override]
        """Forward pass of the model.

        Args:
            x: input image

        Returns:
            prediction
        """
        return self.model(x)

    def training_step(  # type: ignore[override]
        self, batch: Dict[str, Any], batch_idx: int
    ) -> Tensor:
        """Training step.

        Args:
            batch: Current batch
            batch_idx: Index of current batch

        Returns:
            training loss
        """
        x = batch["image"]
        y = batch["label"]
        y_hat = self.forward(x)
        y_hat_hard = y_hat.argmax(dim=1)

        loss = self.loss(y_hat, y)

        # by default, the train step logs every `log_every_n_steps` steps where
        # `log_every_n_steps` is a parameter to the `Trainer` object
        self.log("train_loss", loss, on_step=True, on_epoch=False)
        self.train_metrics(y_hat_hard, y)

        return cast(Tensor, loss)

    def training_epoch_end(self, outputs: Any) -> None:
        """Logs epoch-level training metrics.

        Args:
            outputs: list of items returned by training_step
        """
        self.log_dict(self.train_metrics.compute())
        self.train_metrics.reset()

    def validation_step(  # type: ignore[override]
        self, batch: Dict[str, Any], batch_idx: int
    ) -> None:
        """Validation step.

        Args:
            batch: Current batch
            batch_idx: Index of current batch
        """
        x = batch["image"]
        y = batch["label"]
        y_hat = self.forward(x)
        y_hat_hard = y_hat.argmax(dim=1)

        loss = self.loss(y_hat, y)

        self.log("val_loss", loss, on_step=False, on_epoch=True)
        self.val_metrics(y_hat_hard, y)

    def validation_epoch_end(self, outputs: Any) -> None:
        """Logs epoch level validation metrics.

        Args:
            outputs: list of items returned by validation_step
        """
        self.log_dict(self.val_metrics.compute())
        self.val_metrics.reset()

    def test_step(  # type: ignore[override]
        self, batch: Dict[str, Any], batch_idx: int
    ) -> None:
        """Test step.

        Args:
            batch: Current batch
            batch_idx: Index of current batch
        """
        x = batch["image"]
        y = batch["label"]
        y_hat = self.forward(x)
        y_hat_hard = y_hat.argmax(dim=1)

        loss = self.loss(y_hat, y)

        # by default, the test and validation steps only log per *epoch*
        self.log("test_loss", loss, on_step=False, on_epoch=True)
        self.test_metrics(y_hat_hard, y)

    def test_epoch_end(self, outputs: Any) -> None:
        """Logs epoch level test metrics.

        Args:
            outputs: list of items returned by test_step
        """
        self.log_dict(self.test_metrics.compute())
        self.test_metrics.reset()

    def configure_optimizers(self) -> Dict[str, Any]:
        """Initialize the optimizer and learning rate scheduler.

        Returns:
            a "lr dict" according to the pytorch lightning documentation --
            https://pytorch-lightning.readthedocs.io/en/latest/common/lightning_module.html#configure-optimizers
        """
        optimizer = torch.optim.AdamW(
            self.model.parameters(), lr=self.hparams["learning_rate"]
        )
        return {
            "optimizer": optimizer,
            "lr_scheduler": {
                "scheduler": ReduceLROnPlateau(
                    optimizer, patience=self.hparams["learning_rate_schedule_patience"]
                ),
                "monitor": "val_loss",
            },
        }


<<<<<<< HEAD
class MultiLabelClassificationTask(ClassificationTask):
    """Abstract base class for multi label image classification LightningModules."""

    #: number of classes in dataset
    num_classes: int = 43

    def config_task(self) -> None:
        """Configures the task based on kwargs parameters passed to the constructor."""
        self.config_model()

        if self.hparams["loss"] == "bce":
            self.loss = nn.BCEWithLogitsLoss()  # type: ignore[attr-defined]
        else:
            raise ValueError(f"Loss type '{self.hparams['loss']}' is not valid.")

    def __init__(self, **kwargs: Any) -> None:
        """Initialize the LightningModule with a model and loss function.

        Keyword Args:
            classification_model: Name of the classification model use
            loss: Name of the loss function
            weights: Either "random", "imagenet_only", "imagenet_and_random", or
                "random_rgb"
        """
        super().__init__(**kwargs)
        self.save_hyperparameters()  # creates `self.hparams` from kwargs

        self.config_task()

        self.train_metrics = MetricCollection(
            {
                "OverallAccuracy": Accuracy(
                    num_classes=self.num_classes, average="micro", multiclass=False
                ),
                "AverageAccuracy": Accuracy(
                    num_classes=self.num_classes, average="macro", multiclass=False
                ),
                "F1Score": FBeta(
                    num_classes=self.num_classes,
                    beta=1.0,
                    average="micro",
                    multiclass=False,
                ),
            },
=======
class RegressionTask(pl.LightningModule):
    """LightningModule for training models on regression datasets."""

    def config_task(self) -> None:
        """Configures the task based on kwargs parameters."""
        if self.hparams["model"] == "resnet18":
            self.model = models.resnet18(pretrained=False, num_classes=1)
        else:
            raise ValueError(f"Model type '{self.hparams['model']}' is not valid.")

    def __init__(self, **kwargs: Any) -> None:
        """Initialize a new LightningModule for training simple regression models.

        Keyword Args:
            model: Name of the model to use
            learning_rate: Initial learning rate to use in the optimizer
            learning_rate_schedule_patience: Patience parameter for the LR scheduler
        """
        super().__init__()
        self.save_hyperparameters()  # creates `self.hparams` from kwargs
        self.config_task()

        self.train_metrics = MetricCollection(
            {"RMSE": MeanSquaredError(squared=False)},
>>>>>>> 85199b1b
            prefix="train_",
        )
        self.val_metrics = self.train_metrics.clone(prefix="val_")
        self.test_metrics = self.train_metrics.clone(prefix="test_")

<<<<<<< HEAD
    def training_step(  # type: ignore[override]
        self, batch: Dict[str, Any], batch_idx: int
    ) -> Tensor:
        """Training step.
=======
    def forward(self, x: Tensor) -> Any:  # type: ignore[override]
        """Forward pass of the model."""
        return self.model(x)

    def training_step(  # type: ignore[override]
        self, batch: Dict[str, Any], batch_idx: int
    ) -> Tensor:
        """Training step with an MSE loss.
>>>>>>> 85199b1b

        Args:
            batch: Current batch
            batch_idx: Index of current batch

        Returns:
            training loss
        """
        x = batch["image"]
<<<<<<< HEAD
        y = batch["label"]
        y_hat = self.forward(x)
        y_hat_hard = torch.softmax(y_hat, dim=-1)  # type: ignore[attr-defined]

        loss = self.loss(y_hat, y.to(torch.float))  # type: ignore[attr-defined]

        # by default, the train step logs every `log_every_n_steps` steps where
        # `log_every_n_steps` is a parameter to the `Trainer` object
        self.log("train_loss", loss, on_step=True, on_epoch=False)
        self.train_metrics(y_hat_hard, y)

        return cast(Tensor, loss)
=======
        y = batch["target"].view(-1, 1)
        y_hat = self.forward(x)

        loss = F.mse_loss(y_hat, y)

        self.log("train_loss", loss)  # logging to TensorBoard
        self.train_metrics(y_hat, y)

        return loss

    def training_epoch_end(self, outputs: Any) -> None:
        """Logs epoch-level training metrics.

        Args:
            outputs: list of items returned by training_step
        """
        self.log_dict(self.train_metrics.compute())
        self.train_metrics.reset()
>>>>>>> 85199b1b

    def validation_step(  # type: ignore[override]
        self, batch: Dict[str, Any], batch_idx: int
    ) -> None:
        """Validation step.

        Args:
            batch: Current batch
            batch_idx: Index of current batch
        """
        x = batch["image"]
<<<<<<< HEAD
        y = batch["label"]
        y_hat = self.forward(x)
        y_hat_hard = torch.softmax(y_hat, dim=-1)  # type: ignore[attr-defined]

        loss = self.loss(y_hat, y.to(torch.float))  # type: ignore[attr-defined]

        self.log("val_loss", loss, on_step=False, on_epoch=True)
        self.val_metrics(y_hat_hard, y)
=======
        y = batch["target"].view(-1, 1)
        y_hat = self.forward(x)

        loss = F.mse_loss(y_hat, y)
        self.log("val_loss", loss)
        self.val_metrics(y_hat, y)

    def validation_epoch_end(self, outputs: Any) -> None:
        """Logs epoch level validation metrics.

        Args:
            outputs: list of items returned by validation_step
        """
        self.log_dict(self.val_metrics.compute())
        self.val_metrics.reset()
>>>>>>> 85199b1b

    def test_step(  # type: ignore[override]
        self, batch: Dict[str, Any], batch_idx: int
    ) -> None:
        """Test step.

        Args:
            batch: Current batch
            batch_idx: Index of current batch
        """
        x = batch["image"]
<<<<<<< HEAD
        y = batch["label"]
        y_hat = self.forward(x)
        y_hat_hard = torch.softmax(y_hat, dim=-1)  # type: ignore[attr-defined]

        loss = self.loss(y_hat, y.to(torch.float))  # type: ignore[attr-defined]

        # by default, the test and validation steps only log per *epoch*
        self.log("test_loss", loss, on_step=False, on_epoch=True)
        self.test_metrics(y_hat_hard, y)
=======
        y = batch["target"].view(-1, 1)
        y_hat = self.forward(x)

        loss = F.mse_loss(y_hat, y)
        self.log("test_loss", loss)
        self.test_metrics(y_hat, y)

    def test_epoch_end(self, outputs: Any) -> None:
        """Logs epoch level test metrics.

        Args:
            outputs: list of items returned by test_step
        """
        self.log_dict(self.test_metrics.compute())
        self.test_metrics.reset()

    def configure_optimizers(self) -> Dict[str, Any]:
        """Initialize the optimizer and learning rate scheduler.

        Returns:
            a "lr dict" according to the pytorch lightning documentation --
            https://pytorch-lightning.readthedocs.io/en/latest/common/lightning_module.html#configure-optimizers
        """
        optimizer = torch.optim.AdamW(
            self.model.parameters(), lr=self.hparams["learning_rate"]
        )
        return {
            "optimizer": optimizer,
            "lr_scheduler": {
                "scheduler": ReduceLROnPlateau(
                    optimizer, patience=self.hparams["learning_rate_schedule_patience"]
                ),
                "monitor": "val_loss",
            },
        }
>>>>>>> 85199b1b
<|MERGE_RESOLUTION|>--- conflicted
+++ resolved
@@ -270,7 +270,6 @@
         }
 
 
-<<<<<<< HEAD
 class MultiLabelClassificationTask(ClassificationTask):
     """Abstract base class for multi label image classification LightningModules."""
 
@@ -288,7 +287,6 @@
 
     def __init__(self, **kwargs: Any) -> None:
         """Initialize the LightningModule with a model and loss function.
-
         Keyword Args:
             classification_model: Name of the classification model use
             loss: Name of the loss function
@@ -315,7 +313,73 @@
                     multiclass=False,
                 ),
             },
-=======
+            prefix="train_",
+        )
+        self.val_metrics = self.train_metrics.clone(prefix="val_")
+        self.test_metrics = self.train_metrics.clone(prefix="test_")
+
+    def training_step(  # type: ignore[override]
+        self, batch: Dict[str, Any], batch_idx: int
+    ) -> Tensor:
+        """Training step.
+        Args:
+            batch: Current batch
+            batch_idx: Index of current batch
+        Returns:
+            training loss
+        """
+        x = batch["image"]
+        y = batch["label"]
+        y_hat = self.forward(x)
+        y_hat_hard = torch.softmax(y_hat, dim=-1)  # type: ignore[attr-defined]
+
+        loss = self.loss(y_hat, y.to(torch.float))  # type: ignore[attr-defined]
+
+        # by default, the train step logs every `log_every_n_steps` steps where
+        # `log_every_n_steps` is a parameter to the `Trainer` object
+        self.log("train_loss", loss, on_step=True, on_epoch=False)
+        self.train_metrics(y_hat_hard, y)
+
+        return cast(Tensor, loss)
+
+    def validation_step(  # type: ignore[override]
+        self, batch: Dict[str, Any], batch_idx: int
+    ) -> None:
+        """Validation step.
+        Args:
+            batch: Current batch
+            batch_idx: Index of current batch
+        """
+        x = batch["image"]
+        y = batch["label"]
+        y_hat = self.forward(x)
+        y_hat_hard = torch.softmax(y_hat, dim=-1)  # type: ignore[attr-defined]
+
+        loss = self.loss(y_hat, y.to(torch.float))  # type: ignore[attr-defined]
+
+        self.log("val_loss", loss, on_step=False, on_epoch=True)
+        self.val_metrics(y_hat_hard, y)
+
+    def test_step(  # type: ignore[override]
+        self, batch: Dict[str, Any], batch_idx: int
+    ) -> None:
+        """Test step.
+        Args:
+            batch: Current batch
+            batch_idx: Index of current batch
+        """
+        x = batch["image"]
+        y = batch["label"]
+        y_hat = self.forward(x)
+        y_hat_hard = torch.softmax(y_hat, dim=-1)  # type: ignore[attr-defined]
+
+        loss = self.loss(y_hat, y.to(torch.float))  # type: ignore[attr-defined]
+
+        # by default, the test and validation steps only log per *epoch*
+        self.log("test_loss", loss, on_step=False, on_epoch=True)
+        self.test_metrics(y_hat_hard, y)
+
+
 class RegressionTask(pl.LightningModule):
     """LightningModule for training models on regression datasets."""
 
@@ -340,18 +404,11 @@
 
         self.train_metrics = MetricCollection(
             {"RMSE": MeanSquaredError(squared=False)},
->>>>>>> 85199b1b
             prefix="train_",
         )
         self.val_metrics = self.train_metrics.clone(prefix="val_")
         self.test_metrics = self.train_metrics.clone(prefix="test_")
 
-<<<<<<< HEAD
-    def training_step(  # type: ignore[override]
-        self, batch: Dict[str, Any], batch_idx: int
-    ) -> Tensor:
-        """Training step.
-=======
     def forward(self, x: Tensor) -> Any:  # type: ignore[override]
         """Forward pass of the model."""
         return self.model(x)
@@ -360,7 +417,6 @@
         self, batch: Dict[str, Any], batch_idx: int
     ) -> Tensor:
         """Training step with an MSE loss.
->>>>>>> 85199b1b
 
         Args:
             batch: Current batch
@@ -370,20 +426,6 @@
             training loss
         """
         x = batch["image"]
-<<<<<<< HEAD
-        y = batch["label"]
-        y_hat = self.forward(x)
-        y_hat_hard = torch.softmax(y_hat, dim=-1)  # type: ignore[attr-defined]
-
-        loss = self.loss(y_hat, y.to(torch.float))  # type: ignore[attr-defined]
-
-        # by default, the train step logs every `log_every_n_steps` steps where
-        # `log_every_n_steps` is a parameter to the `Trainer` object
-        self.log("train_loss", loss, on_step=True, on_epoch=False)
-        self.train_metrics(y_hat_hard, y)
-
-        return cast(Tensor, loss)
-=======
         y = batch["target"].view(-1, 1)
         y_hat = self.forward(x)
 
@@ -402,7 +444,6 @@
         """
         self.log_dict(self.train_metrics.compute())
         self.train_metrics.reset()
->>>>>>> 85199b1b
 
     def validation_step(  # type: ignore[override]
         self, batch: Dict[str, Any], batch_idx: int
@@ -414,16 +455,6 @@
             batch_idx: Index of current batch
         """
         x = batch["image"]
-<<<<<<< HEAD
-        y = batch["label"]
-        y_hat = self.forward(x)
-        y_hat_hard = torch.softmax(y_hat, dim=-1)  # type: ignore[attr-defined]
-
-        loss = self.loss(y_hat, y.to(torch.float))  # type: ignore[attr-defined]
-
-        self.log("val_loss", loss, on_step=False, on_epoch=True)
-        self.val_metrics(y_hat_hard, y)
-=======
         y = batch["target"].view(-1, 1)
         y_hat = self.forward(x)
 
@@ -439,7 +470,6 @@
         """
         self.log_dict(self.val_metrics.compute())
         self.val_metrics.reset()
->>>>>>> 85199b1b
 
     def test_step(  # type: ignore[override]
         self, batch: Dict[str, Any], batch_idx: int
@@ -451,17 +481,6 @@
             batch_idx: Index of current batch
         """
         x = batch["image"]
-<<<<<<< HEAD
-        y = batch["label"]
-        y_hat = self.forward(x)
-        y_hat_hard = torch.softmax(y_hat, dim=-1)  # type: ignore[attr-defined]
-
-        loss = self.loss(y_hat, y.to(torch.float))  # type: ignore[attr-defined]
-
-        # by default, the test and validation steps only log per *epoch*
-        self.log("test_loss", loss, on_step=False, on_epoch=True)
-        self.test_metrics(y_hat_hard, y)
-=======
         y = batch["target"].view(-1, 1)
         y_hat = self.forward(x)
 
@@ -496,5 +515,4 @@
                 ),
                 "monitor": "val_loss",
             },
-        }
->>>>>>> 85199b1b
+        }