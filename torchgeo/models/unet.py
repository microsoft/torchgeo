# Copyright (c) TorchGeo Contributors. All rights reserved.
# Licensed under the MIT License.

"""Pre-trained U-Net models."""

from typing import Any

import kornia.augmentation as K
import segmentation_models_pytorch as smp
import torch
from kornia.constants import Resample
from segmentation_models_pytorch import Unet
from torchvision.models._api import Weights, WeightsEnum

import torchgeo.transforms as T
from torchgeo.transforms.transforms import _Clamp

# Specified in https://github.com/fieldsoftheworld/ftw-baselines
# First 4 S2 bands are for image t1 and last 4 bands are for image t2
_ftw_sentinel2_bands = ('B4', 'B3', 'B2', 'B8A', 'B4', 'B3', 'B2', 'B8A')

# https://github.com/fieldsoftheworld/ftw-baselines/blob/main/src/ftw/datamodules.py
# Normalization by 3k (for S2 uint16 input)
_ftw_transforms = K.AugmentationSequential(
    K.Normalize(mean=torch.tensor(0.0), std=torch.tensor(3000.0)), data_keys=None
)

<<<<<<< HEAD
# Specified in https://github.com/fieldsoftheworld/ftw-baselines
# First 4 S2 bands are for image t1 and last 4 bands are for image t2
_ai4g_flood_sentinel1_bands = ('VV', 'VH')
_ai4g_flood_sentinel1_transform_bands = ('VV', 'VH', 'VV', 'VH')

# https://github.com/microsoft/ai4g-flood/blob/main/src/run_flood_detection_downloaded_images.py#L54
_ai4g_flood_transforms = K.AugmentationSequential(
    # Convert to decibel scale and shift to [0, 255] range
    T.PowerToDecibel(shift=135.0, scale=2.0),
    _Clamp(p=1, min=0, max=255),
    # Extract change mask from pre and post images
    T.ToThresholdedChangeMask(
        change_thresholds=[10.0, 10.0],
        thresholds=[100.0, 90.0],
        min_thresholds=[75.0, 70.0],
    ),
    K.Resize(size=(128, 128), resample=Resample.NEAREST),
    data_keys=None,
)

# https://github.com/pytorch/vision/pull/6883
# https://github.com/pytorch/vision/pull/7107
# Can be removed once torchvision>=0.15 is required
Weights.__deepcopy__ = lambda *args, **kwargs: args[0]
=======
# No normalization used see: https://github.com/Restor-Foundation/tcd/blob/main/src/tcd_pipeline/data/datamodule.py#L145
_tcd_bands = ['R', 'G', 'B']
_tcd_transforms = K.AugmentationSequential(K.Resize(size=(1024, 1024)), data_keys=None)
>>>>>>> 7ea0616d


class Unet_Weights(WeightsEnum):  # type: ignore[misc]
    """U-Net weights.

    For `smp <https://github.com/qubvel-org/segmentation_models.pytorch>`_
    *Unet* implementation.

    .. versionadded:: 0.8
    """

    SENTINEL2_2CLASS_FTW = Weights(
        url='https://huggingface.co/torchgeo/ftw/resolve/d2fdab6ea9d9cd38b491292cc9a5c8642533cef5/commercial/2-class/sentinel2_unet_effb3-9c04b7c6.pth',
        transforms=_ftw_transforms,
        meta={
            'dataset': 'FTW',
            'in_chans': 8,
            'num_classes': 2,
            'model': 'U-Net',
            'encoder': 'efficientnet-b3',
            'publication': 'https://arxiv.org/abs/2409.16252',
            'repo': 'https://github.com/fieldsoftheworld/ftw-baselines',
            'bands': _ftw_sentinel2_bands,
            'license': 'CC-BY-4.0',
        },
    )
    SENTINEL2_3CLASS_FTW = Weights(
        url='https://huggingface.co/torchgeo/ftw/resolve/d2fdab6ea9d9cd38b491292cc9a5c8642533cef5/commercial/3-class/sentinel2_unet_effb3-5d591cbb.pth',
        transforms=_ftw_transforms,
        meta={
            'dataset': 'FTW',
            'in_chans': 8,
            'num_classes': 3,
            'model': 'U-Net',
            'encoder': 'efficientnet-b3',
            'publication': 'https://arxiv.org/abs/2409.16252',
            'repo': 'https://github.com/fieldsoftheworld/ftw-baselines',
            'bands': _ftw_sentinel2_bands,
            'license': 'CC-BY-4.0',
        },
    )
    SENTINEL2_2CLASS_NC_FTW = Weights(
        url='https://huggingface.co/torchgeo/ftw/resolve/d2fdab6ea9d9cd38b491292cc9a5c8642533cef5/noncommercial/2-class/sentinel2_unet_effb3-bf010a31.pth',
        transforms=_ftw_transforms,
        meta={
            'dataset': 'FTW',
            'in_chans': 8,
            'num_classes': 2,
            'model': 'U-Net',
            'encoder': 'efficientnet-b3',
            'publication': 'https://arxiv.org/abs/2409.16252',
            'repo': 'https://github.com/fieldsoftheworld/ftw-baselines',
            'bands': _ftw_sentinel2_bands,
            'license': 'non-commercial',
        },
    )
    SENTINEL2_3CLASS_NC_FTW = Weights(
        url='https://huggingface.co/torchgeo/ftw/resolve/d2fdab6ea9d9cd38b491292cc9a5c8642533cef5/noncommercial/3-class/sentinel2_unet_effb3-ed36f465.pth',
        transforms=_ftw_transforms,
        meta={
            'dataset': 'FTW',
            'in_chans': 8,
            'num_classes': 3,
            'model': 'U-Net',
            'encoder': 'efficientnet-b3',
            'publication': 'https://arxiv.org/abs/2409.16252',
            'repo': 'https://github.com/fieldsoftheworld/ftw-baselines',
            'bands': _ftw_sentinel2_bands,
            'license': 'non-commercial',
        },
    )
<<<<<<< HEAD
    SENTINEL1_AI4G_FLOOD = Weights(
        url='https://huggingface.co/torchgeo/ai4g_flood/resolve/672bfb53b61a91114941ac9e4338ebc96dff6ec7/unet_mobilenetv2_sentinel1_ai4g_flood-d95df7aa.pth',
        transforms=_ai4g_flood_transforms,
        meta={
            'dataset': 'AI4G Global Flood Extent',
            'in_chans': 2,
            'in_chans_transform': 4,
            'num_classes': 2,
            'model': 'U-Net',
            'encoder': 'mobilenet_v2',
            'publication': 'https://arxiv.org/abs/2411.01411',
            'repo': 'https://github.com/microsoft/ai4g-flood',
            'bands': _ai4g_flood_sentinel1_bands,
            'bands_transform': _ai4g_flood_sentinel1_transform_bands,
            'license': 'MIT',
=======
    OAM_RGB_RESNET50_TCD = Weights(
        url='https://hf.co/isaaccorley/unet_resnet50_oam_rgb_tcd/resolve/5df2fe5a0e80fd6e12939686b7370c53f73bf389/unet_resnet50_oam_rgb_tcd-72b9b753.pth',
        transforms=_tcd_transforms,
        meta={
            'dataset': 'OAM-TCD',
            'in_chans': 3,
            'num_classes': 2,
            'model': 'U-Net',
            'encoder': 'resnet50',
            'publication': 'https://arxiv.org/abs/2407.11743',
            'repo': 'https://github.com/restor-foundation/tcd',
            'bands': _tcd_bands,
            'classes': ('background', 'tree-canopy'),
            'input_shape': (3, 1024, 1024),
            'resolution': 0.1,
            'license': 'CC-BY-NC-4.0',
        },
    )
    OAM_RGB_RESNET34_TCD = Weights(
        url='https://hf.co/isaaccorley/unet_resnet34_oam_rgb_tcd/resolve/40c914bbcbe43a6a87c81adb0a22ff2d4a53204d/unet_resnet34_oam_rgb_tcd-72b9b753.pth',
        transforms=_tcd_transforms,
        meta={
            'dataset': 'OAM-TCD',
            'in_chans': 3,
            'num_classes': 2,
            'model': 'U-Net',
            'encoder': 'resnet34',
            'publication': 'https://arxiv.org/abs/2407.11743',
            'repo': 'https://github.com/restor-foundation/tcd',
            'bands': _tcd_bands,
            'classes': ('background', 'tree-canopy'),
            'input_shape': (3, 1024, 1024),
            'resolution': 0.1,
            'license': 'CC-BY-NC-4.0',
>>>>>>> 7ea0616d
        },
    )


def unet(
    weights: Unet_Weights | None = None,
    classes: int | None = None,
    *args: Any,
    **kwargs: Any,
) -> Unet:
    """U-Net model.

    If you use this model in your research, please cite the following paper:

    * https://arxiv.org/abs/1505.04597

    .. versionadded:: 0.8

    Args:
        weights: Pre-trained model weights to use.
        classes: Number of output classes. If not specified, the number of
            classes will be inferred from the weights.
        *args: Additional arguments to pass to ``segmentation_models_pytorch.create_model``
        **kwargs: Additional keyword arguments to pass to ``segmentation_models_pytorch.create_model``

    Returns:
        A U-Net model.
    """
    kwargs['arch'] = 'Unet'

    if weights:
        kwargs['encoder_weights'] = None
        kwargs['in_channels'] = weights.meta['in_chans']
        kwargs['encoder_name'] = weights.meta['encoder']
        kwargs['classes'] = weights.meta['num_classes'] if classes is None else classes
    else:
        kwargs['classes'] = 1 if classes is None else classes

    model: Unet = smp.create_model(*args, **kwargs)

    if weights:
        state_dict = weights.get_state_dict(progress=True)

        # Load full pretrained model
        if kwargs['classes'] == weights.meta['num_classes']:
            missing_keys, unexpected_keys = model.load_state_dict(
                state_dict, strict=True
            )
        # Random initialize segmentation head for new task
        else:
            del state_dict['segmentation_head.0.weight']
            del state_dict['segmentation_head.0.bias']
            missing_keys, unexpected_keys = model.load_state_dict(
                state_dict, strict=False
            )
        assert set(missing_keys) <= {
            'segmentation_head.0.weight',
            'segmentation_head.0.bias',
        }
        assert not unexpected_keys

    return model<|MERGE_RESOLUTION|>--- conflicted
+++ resolved
@@ -25,7 +25,6 @@
     K.Normalize(mean=torch.tensor(0.0), std=torch.tensor(3000.0)), data_keys=None
 )
 
-<<<<<<< HEAD
 # Specified in https://github.com/fieldsoftheworld/ftw-baselines
 # First 4 S2 bands are for image t1 and last 4 bands are for image t2
 _ai4g_flood_sentinel1_bands = ('VV', 'VH')
@@ -46,15 +45,9 @@
     data_keys=None,
 )
 
-# https://github.com/pytorch/vision/pull/6883
-# https://github.com/pytorch/vision/pull/7107
-# Can be removed once torchvision>=0.15 is required
-Weights.__deepcopy__ = lambda *args, **kwargs: args[0]
-=======
 # No normalization used see: https://github.com/Restor-Foundation/tcd/blob/main/src/tcd_pipeline/data/datamodule.py#L145
 _tcd_bands = ['R', 'G', 'B']
 _tcd_transforms = K.AugmentationSequential(K.Resize(size=(1024, 1024)), data_keys=None)
->>>>>>> 7ea0616d
 
 
 class Unet_Weights(WeightsEnum):  # type: ignore[misc]
@@ -126,7 +119,6 @@
             'license': 'non-commercial',
         },
     )
-<<<<<<< HEAD
     SENTINEL1_AI4G_FLOOD = Weights(
         url='https://huggingface.co/torchgeo/ai4g_flood/resolve/672bfb53b61a91114941ac9e4338ebc96dff6ec7/unet_mobilenetv2_sentinel1_ai4g_flood-d95df7aa.pth',
         transforms=_ai4g_flood_transforms,
@@ -142,7 +134,6 @@
             'bands': _ai4g_flood_sentinel1_bands,
             'bands_transform': _ai4g_flood_sentinel1_transform_bands,
             'license': 'MIT',
-=======
     OAM_RGB_RESNET50_TCD = Weights(
         url='https://hf.co/isaaccorley/unet_resnet50_oam_rgb_tcd/resolve/5df2fe5a0e80fd6e12939686b7370c53f73bf389/unet_resnet50_oam_rgb_tcd-72b9b753.pth',
         transforms=_tcd_transforms,
@@ -177,7 +168,6 @@
             'input_shape': (3, 1024, 1024),
             'resolution': 0.1,
             'license': 'CC-BY-NC-4.0',
->>>>>>> 7ea0616d
         },
     )
 
