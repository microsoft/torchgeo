--- conflicted
+++ resolved
@@ -108,16 +108,8 @@
     )
 
     SENTINEL2_RGB_SECO = Weights(
-<<<<<<< HEAD
-        url=(
-            "https://huggingface.co/torchgeo/resnet18_sentinel2_rgb_seco/"
-            "resolve/main/resnet18_sentinel2_rgb_seco.ckpt"
-        ),
+        url="https://huggingface.co/torchgeo/resnet18_sentinel2_rgb_seco/resolve/main/resnet18_sentinel2_rgb_seco-9976a9cb.pth",  # noqa: E501
         transforms=_seco_transforms,
-=======
-        url="https://huggingface.co/torchgeo/resnet18_sentinel2_rgb_seco/resolve/main/resnet18_sentinel2_rgb_seco-9976a9cb.pth",  # noqa: E501
-        transforms=nn.Identity(),
->>>>>>> 89de9656
         meta={
             "dataset": "SeCo Dataset",
             "in_chans": 3,
@@ -191,16 +183,13 @@
     )
 
     SENTINEL2_RGB_SECO = Weights(
-<<<<<<< HEAD
         url=(
             "https://huggingface.co/torchgeo/resnet50_sentinel2_rgb_seco/"
             "resolve/main/resnet50_sentinel2_rgb_seco.ckpt"
         ),
         transforms=_seco_transforms,
-=======
         url="https://huggingface.co/torchgeo/resnet50_sentinel2_rgb_seco/resolve/main/resnet50_sentinel2_rgb_seco-584035db.pth",  # noqa: E501
-        transforms=nn.Identity(),
->>>>>>> 89de9656
+        transforms=_seco_transforms,
         meta={
             "dataset": "SeCo Dataset",
             "in_chans": 3,
