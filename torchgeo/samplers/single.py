# Copyright (c) Microsoft Corporation. All rights reserved.
# Licensed under the MIT License.

"""TorchGeo samplers."""

import abc
import random
from typing import Iterator, Optional, Tuple, Union

from rtree.index import Index, Property
from torch.utils.data import Sampler

<<<<<<< HEAD
from torchgeo.datasets.geo import GeoDataset
from torchgeo.datasets.utils import BoundingBox

from .constants import SIZE_IN_CRS_UNITS, SIZE_IN_PIXELS
=======
from ..datasets import BoundingBox, GeoDataset
>>>>>>> 34e4dfb0
from .utils import _to_tuple, get_random_bounding_box

# https://github.com/pytorch/pytorch/issues/60979
# https://github.com/pytorch/pytorch/pull/61045
Sampler.__module__ = "torch.utils.data"


class GeoSampler(Sampler[BoundingBox], abc.ABC):
    """Abstract base class for sampling from :class:`~torchgeo.datasets.GeoDataset`.

    Unlike PyTorch's :class:`~torch.utils.data.Sampler`, :class:`GeoSampler`
    returns enough geospatial information to uniquely index any
    :class:`~torchgeo.datasets.GeoDataset`. This includes things like latitude,
    longitude, height, width, projection, coordinate system, and time.
    """

    def __init__(self, dataset: GeoDataset, roi: Optional[BoundingBox] = None) -> None:
        """Initialize a new Sampler instance.

        Args:
            dataset: dataset to index from
            roi: region of interest to sample from (minx, maxx, miny, maxy, mint, maxt)
                (defaults to the bounds of ``dataset.index``)
        """
        if roi is None:
            self.index = dataset.index
            roi = BoundingBox(*self.index.bounds)
        else:
            self.index = Index(interleaved=False, properties=Property(dimension=3))
            hits = dataset.index.intersection(tuple(roi), objects=True)
            for hit in hits:
                bbox = BoundingBox(*hit.bounds) & roi
                self.index.insert(hit.id, tuple(bbox), hit.object)

        self.res = dataset.res
        self.roi = roi

    @abc.abstractmethod
    def __iter__(self) -> Iterator[BoundingBox]:
        """Return the index of a dataset.

        Returns:
            (minx, maxx, miny, maxy, mint, maxt) coordinates to index a dataset
        """


class RandomGeoSampler(GeoSampler):
    """Samples elements from a region of interest randomly.

    This is particularly useful during training when you want to maximize the size of
    the dataset and return as many random :term:`chips <chip>` as possible.

    This sampler is not recommended for use with tile-based datasets. Use
    :class:`RandomBatchGeoSampler` instead.
    """

    def __init__(
        self,
        dataset: GeoDataset,
        size: Union[Tuple[float, float], float],
        length: int,
        roi: Optional[BoundingBox] = None,
        units: int = SIZE_IN_PIXELS,
    ) -> None:
        """Initialize a new Sampler instance.

        The ``size`` argument can either be:

        * a single ``float`` - in which case the same value is used for the height and
          width dimension
        * a ``tuple`` of two floats - in which case, the first *float* is used for the
          height dimension, and the second *float* for the width dimension

        Args:
            dataset: dataset to index from
            size: dimensions of each :term:`patch` in units of CRS
            length: number of random samples to draw per epoch
            roi: region of interest to sample from (minx, maxx, miny, maxy, mint, maxt)
                (defaults to the bounds of ``dataset.index``)
            units: defines if `size` is in pixels or in CRS units.
        """
        super().__init__(dataset, roi)
        self.size = _to_tuple(size)
        self.length = length
<<<<<<< HEAD
        self.units = units
        self.hits = list(self.index.intersection(tuple(self.roi), objects=True))
=======
        self.hits = []
        for hit in self.index.intersection(tuple(self.roi), objects=True):
            bounds = BoundingBox(*hit.bounds)
            if (
                bounds.maxx - bounds.minx > self.size[1]
                and bounds.maxy - bounds.miny > self.size[0]
            ):
                self.hits.append(hit)
>>>>>>> 34e4dfb0

    def __iter__(self) -> Iterator[BoundingBox]:
        """Return the index of a dataset.

        Returns:
            (minx, maxx, miny, maxy, mint, maxt) coordinates to index a dataset
        """
        for _ in range(len(self)):
            # Choose a random tile
            hit = random.choice(self.hits)
            bounds = BoundingBox(*hit.bounds)

            # Choose a random index within that tile
            bounding_box = get_random_bounding_box(
                bounds, self.size, self.res, self.units
            )

            yield bounding_box

    def __len__(self) -> int:
        """Return the number of samples in a single epoch.

        Returns:
            length of the epoch
        """
        return self.length


class GridGeoSampler(GeoSampler):
    """Samples elements in a grid-like fashion.

    This is particularly useful during evaluation when you want to make predictions for
    an entire region of interest. You want to minimize the amount of redundant
    computation by minimizing overlap between :term:`chips <chip>`.

    Usually the stride should be slightly smaller than the chip size such that each chip
    has some small overlap with surrounding chips. This is used to prevent `stitching
    artifacts <https://arxiv.org/abs/1805.12219>`_ when combining each prediction patch.
    The overlap between each chip (``chip_size - stride``) should be approximately equal
    to the `receptive field <https://distill.pub/2019/computing-receptive-fields/>`_ of
    the CNN.
    """

    def __init__(
        self,
        dataset: GeoDataset,
        size: Union[Tuple[float, float], float],
        stride: Union[Tuple[float, float], float],
        roi: Optional[BoundingBox] = None,
    ) -> None:
        """Initialize a new Sampler instance.

        The ``size`` and ``stride`` arguments can either be:

        * a single ``float`` - in which case the same value is used for the height and
          width dimension
        * a ``tuple`` of two floats - in which case, the first *float* is used for the
          height dimension, and the second *float* for the width dimension

        Args:
            dataset: dataset to index from
            size: dimensions of each :term:`patch` in units of CRS
            stride: distance to skip between each patch
            roi: region of interest to sample from (minx, maxx, miny, maxy, mint, maxt)
                (defaults to the bounds of ``dataset.index``)
        """
        super().__init__(dataset, roi)
        self.size = _to_tuple(size)
        self.stride = _to_tuple(stride)
        self.hits = []
        for hit in self.index.intersection(tuple(self.roi), objects=True):
            bounds = BoundingBox(*hit.bounds)
            if (
                bounds.maxx - bounds.minx > self.size[1]
                and bounds.maxy - bounds.miny > self.size[0]
            ):
                self.hits.append(hit)

        self.length: int = 0
        for hit in self.hits:
            bounds = BoundingBox(*hit.bounds)

            rows = int((bounds.maxy - bounds.miny - self.size[0]) // self.stride[0]) + 1
            cols = int((bounds.maxx - bounds.minx - self.size[1]) // self.stride[1]) + 1
            self.length += rows * cols

    def __iter__(self) -> Iterator[BoundingBox]:
        """Return the index of a dataset.

        Returns:
            (minx, maxx, miny, maxy, mint, maxt) coordinates to index a dataset
        """
        # For each tile...
        for hit in self.hits:
            bounds = BoundingBox(*hit.bounds)

            rows = int((bounds.maxy - bounds.miny - self.size[0]) // self.stride[0]) + 1
            cols = int((bounds.maxx - bounds.minx - self.size[1]) // self.stride[1]) + 1

            mint = bounds.mint
            maxt = bounds.maxt

            # For each row...
            for i in range(rows):
                miny = bounds.miny + i * self.stride[0]
                maxy = miny + self.size[0]

                # For each column...
                for j in range(cols):
                    minx = bounds.minx + j * self.stride[1]
                    maxx = minx + self.size[1]

                    yield BoundingBox(minx, maxx, miny, maxy, mint, maxt)

    def __len__(self) -> int:
        """Return the number of samples over the ROI.

        Returns:
            number of patches that will be sampled
        """
        return self.length<|MERGE_RESOLUTION|>--- conflicted
+++ resolved
@@ -10,14 +10,11 @@
 from rtree.index import Index, Property
 from torch.utils.data import Sampler
 
-<<<<<<< HEAD
 from torchgeo.datasets.geo import GeoDataset
 from torchgeo.datasets.utils import BoundingBox
 
 from .constants import SIZE_IN_CRS_UNITS, SIZE_IN_PIXELS
-=======
 from ..datasets import BoundingBox, GeoDataset
->>>>>>> 34e4dfb0
 from .utils import _to_tuple, get_random_bounding_box
 
 # https://github.com/pytorch/pytorch/issues/60979
@@ -102,10 +99,7 @@
         super().__init__(dataset, roi)
         self.size = _to_tuple(size)
         self.length = length
-<<<<<<< HEAD
         self.units = units
-        self.hits = list(self.index.intersection(tuple(self.roi), objects=True))
-=======
         self.hits = []
         for hit in self.index.intersection(tuple(self.roi), objects=True):
             bounds = BoundingBox(*hit.bounds)
@@ -114,7 +108,6 @@
                 and bounds.maxy - bounds.miny > self.size[0]
             ):
                 self.hits.append(hit)
->>>>>>> 34e4dfb0
 
     def __iter__(self) -> Iterator[BoundingBox]:
         """Return the index of a dataset.
