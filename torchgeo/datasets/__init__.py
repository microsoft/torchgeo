# Copyright (c) Microsoft Corporation. All rights reserved.
# Licensed under the MIT License.

"""TorchGeo datasets."""

from .benin_cashews import BeninSmallHolderCashews
from .cbf import CanadianBuildingFootprints
from .cdl import CDL
from .chesapeake import (
    Chesapeake,
    Chesapeake7,
    Chesapeake13,
    ChesapeakeCVPR,
    ChesapeakeDC,
    ChesapeakeDE,
    ChesapeakeMD,
    ChesapeakeNY,
    ChesapeakePA,
    ChesapeakeVA,
    ChesapeakeWV,
)
from .cowc import COWC, COWCCounting, COWCDetection
from .cv4a_kenya_crop_type import CV4AKenyaCropType
from .cyclone import TropicalCycloneWindEstimation
from .etci2021 import ETCI2021
from .geo import GeoDataset, RasterDataset, VectorDataset, VisionDataset, ZipDataset
from .gid15 import GID15
from .landcoverai import LandCoverAI
from .landsat import (
    Landsat,
    Landsat1,
    Landsat2,
    Landsat3,
    Landsat4MSS,
    Landsat4TM,
    Landsat5MSS,
    Landsat5TM,
    Landsat7,
    Landsat8,
    Landsat9,
)
from .levircd import LEVIRCDPlus
from .naip import NAIP
from .nwpu import VHR10
from .patternnet import PatternNet
from .sen12ms import SEN12MS
from .sentinel import Sentinel, Sentinel2
from .so2sat import So2Sat
from .utils import BoundingBox, collate_dict

__all__ = (
    # GeoDataset
    "CanadianBuildingFootprints",
    "CDL",
    "Chesapeake",
    "Chesapeake7",
    "Chesapeake13",
    "ChesapeakeDC",
    "ChesapeakeDE",
    "ChesapeakeMD",
    "ChesapeakeNY",
    "ChesapeakePA",
    "ChesapeakeVA",
    "ChesapeakeWV",
    "ChesapeakeCVPR",
    "Landsat",
    "Landsat1",
    "Landsat2",
    "Landsat3",
    "Landsat4MSS",
    "Landsat4TM",
    "Landsat5MSS",
    "Landsat5TM",
    "Landsat7",
    "Landsat8",
    "Landsat9",
    "NAIP",
    "Sentinel",
    "Sentinel2",
    # VisionDataset
    "BeninSmallHolderCashews",
    "COWC",
    "COWCCounting",
    "COWCDetection",
    "CV4AKenyaCropType",
<<<<<<< HEAD
    "ETCI2021",
=======
    "GID15",
>>>>>>> 19c06ceb
    "LandCoverAI",
    "LEVIRCDPlus",
    "PatternNet",
    "SEN12MS",
    "So2Sat",
    "TropicalCycloneWindEstimation",
    "VHR10",
    # Base classes
    "GeoDataset",
    "RasterDataset",
    "VectorDataset",
    "VisionDataset",
    "ZipDataset",
    # Utilities
    "BoundingBox",
    "collate_dict",
)

# https://stackoverflow.com/questions/40018681
for module in __all__:
    globals()[module].__module__ = "torchgeo.datasets"<|MERGE_RESOLUTION|>--- conflicted
+++ resolved
@@ -83,11 +83,8 @@
     "COWCCounting",
     "COWCDetection",
     "CV4AKenyaCropType",
-<<<<<<< HEAD
     "ETCI2021",
-=======
     "GID15",
->>>>>>> 19c06ceb
     "LandCoverAI",
     "LEVIRCDPlus",
     "PatternNet",
