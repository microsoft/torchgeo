# Copyright (c) Microsoft Corporation. All rights reserved.
# Licensed under the MIT License.

"""TorchGeo datasets."""

from .advance import ADVANCE
from .agb_live_woody_density import AbovegroundLiveWoodyBiomassDensity
from .astergdem import AsterGDEM
from .benin_cashews import BeninSmallHolderCashews
from .bigearthnet import BigEarthNet
from .biomassters import BioMassters
from .cbf import CanadianBuildingFootprints
from .cdl import CDL
from .chabud import ChaBuD
from .chesapeake import (
    Chesapeake,
    Chesapeake7,
    Chesapeake13,
    ChesapeakeCVPR,
    ChesapeakeDC,
    ChesapeakeDE,
    ChesapeakeMD,
    ChesapeakeNY,
    ChesapeakePA,
    ChesapeakeVA,
    ChesapeakeWV,
)
from .cloud_cover import CloudCoverDetection
from .cms_mangrove_canopy import CMSGlobalMangroveCanopy
from .cowc import COWC, COWCCounting, COWCDetection
from .cv4a_kenya_crop_type import CV4AKenyaCropType
from .cyclone import TropicalCyclone
from .deepglobelandcover import DeepGlobeLandCover
from .dfc2022 import DFC2022
from .eddmaps import EDDMapS
from .enviroatlas import EnviroAtlas
from .esri2020 import Esri2020
from .etci2021 import ETCI2021
from .eudem import EUDEM
from .eurosat import EuroSAT, EuroSAT100
from .fair1m import FAIR1M
from .fire_risk import FireRisk
from .forestdamage import ForestDamage
from .gbif import GBIF
from .geo import (
    GeoDataset,
    IntersectionDataset,
    NonGeoClassificationDataset,
    NonGeoDataset,
    RasterDataset,
    UnionDataset,
    VectorDataset,
)
from .gid15 import GID15
from .globbiomass import GlobBiomass
from .idtrees import IDTReeS
from .inaturalist import INaturalist
from .inria import InriaAerialImageLabeling
from .l7irish import L7Irish
from .l8biome import L8Biome
from .landcoverai import LandCoverAI, LandCoverAIBase, LandCoverAIGeo
from .landsat import (
    Landsat,
    Landsat1,
    Landsat2,
    Landsat3,
    Landsat4MSS,
    Landsat4TM,
    Landsat5MSS,
    Landsat5TM,
    Landsat7,
    Landsat8,
    Landsat9,
)
from .levircd import LEVIRCDPlus
from .loveda import LoveDA
from .mapinwild import MapInWild
from .millionaid import MillionAID
from .naip import NAIP
from .nasa_marine_debris import NASAMarineDebris
from .nccm import NCCM
from .nlcd import NLCD
from .openbuildings import OpenBuildings
from .oscd import OSCD
from .pastis import PASTIS
from .patternnet import PatternNet
from .potsdam import Potsdam2D
from .reforestree import ReforesTree
from .resisc45 import RESISC45
from .rwanda_field_boundary import RwandaFieldBoundary
from .seasonet import SeasoNet
from .seco import SeasonalContrastS2
from .sen12ms import SEN12MS
from .sentinel import Sentinel, Sentinel1, Sentinel2
from .skippd import SKIPPD
from .so2sat import So2Sat
from .spacenet import (
    SpaceNet,
    SpaceNet1,
    SpaceNet2,
    SpaceNet3,
    SpaceNet4,
    SpaceNet5,
    SpaceNet6,
    SpaceNet7,
)
from .splits import (
    random_bbox_assignment,
    random_bbox_splitting,
    random_grid_cell_assignment,
    roi_split,
    time_series_split,
)
from .ssl4eo import SSL4EO, SSL4EOL, SSL4EOS12
from .ssl4eo_benchmark import SSL4EOLBenchmark
from .sustainbench_crop_yield import SustainBenchCropYield
from .ucmerced import UCMerced
from .usavars import USAVars
from .utils import (
    BoundingBox,
    DatasetNotFoundError,
    concat_samples,
    merge_samples,
    stack_samples,
    unbind_samples,
)
from .vaihingen import Vaihingen2D
from .vhr10 import VHR10
from .western_usa_live_fuel_moisture import WesternUSALiveFuelMoisture
from .xview import XView2
from .zuericrop import ZueriCrop

__all__ = (
    # GeoDataset
    "AbovegroundLiveWoodyBiomassDensity",
    "AsterGDEM",
    "CanadianBuildingFootprints",
    "CDL",
    "Chesapeake",
    "Chesapeake7",
    "Chesapeake13",
    "ChesapeakeDC",
    "ChesapeakeDE",
    "ChesapeakeMD",
    "ChesapeakeNY",
    "ChesapeakePA",
    "ChesapeakeVA",
    "ChesapeakeWV",
    "ChesapeakeCVPR",
    "CMSGlobalMangroveCanopy",
    "EDDMapS",
    "Esri2020",
    "EUDEM",
    "GBIF",
    "GlobBiomass",
    "INaturalist",
    "L7Irish",
    "L8Biome",
    "LandCoverAIBase",
    "LandCoverAIGeo",
    "Landsat",
    "Landsat1",
    "Landsat2",
    "Landsat3",
    "Landsat4MSS",
    "Landsat4TM",
    "Landsat5MSS",
    "Landsat5TM",
    "Landsat7",
    "Landsat8",
    "Landsat9",
    "NAIP",
    "NCCM",
    "NLCD",
    "OpenBuildings",
    "Sentinel",
    "Sentinel1",
    "Sentinel2",
    # NonGeoDataset
    "ADVANCE",
    "BeninSmallHolderCashews",
    "BigEarthNet",
<<<<<<< HEAD
    "ChaBuD",
=======
    "BioMassters",
>>>>>>> bc5cb4c8
    "CloudCoverDetection",
    "COWC",
    "COWCCounting",
    "COWCDetection",
    "CV4AKenyaCropType",
    "DeepGlobeLandCover",
    "DFC2022",
    "EnviroAtlas",
    "ETCI2021",
    "EuroSAT",
    "EuroSAT100",
    "FAIR1M",
    "FireRisk",
    "ForestDamage",
    "GID15",
    "IDTReeS",
    "InriaAerialImageLabeling",
    "LandCoverAI",
    "LEVIRCDPlus",
    "LoveDA",
    "MapInWild",
    "MillionAID",
    "NASAMarineDebris",
    "OSCD",
    "PASTIS",
    "PatternNet",
    "Potsdam2D",
    "RESISC45",
    "ReforesTree",
    "RwandaFieldBoundary",
    "SeasonalContrastS2",
    "SeasoNet",
    "SEN12MS",
    "SKIPPD",
    "So2Sat",
    "SpaceNet",
    "SpaceNet1",
    "SpaceNet2",
    "SpaceNet3",
    "SpaceNet4",
    "SpaceNet5",
    "SpaceNet6",
    "SpaceNet7",
    "SSL4EO",
    "SSL4EOLBenchmark",
    "SSL4EOL",
    "SSL4EOS12",
    "SustainBenchCropYield",
    "TropicalCyclone",
    "UCMerced",
    "USAVars",
    "Vaihingen2D",
    "VHR10",
    "WesternUSALiveFuelMoisture",
    "XView2",
    "ZueriCrop",
    # Base classes
    "GeoDataset",
    "IntersectionDataset",
    "NonGeoClassificationDataset",
    "NonGeoDataset",
    "RasterDataset",
    "UnionDataset",
    "VectorDataset",
    # Utilities
    "BoundingBox",
    "concat_samples",
    "merge_samples",
    "stack_samples",
    "unbind_samples",
    # Splits
    "random_bbox_assignment",
    "random_bbox_splitting",
    "random_grid_cell_assignment",
    "roi_split",
    "time_series_split",
    # Errors
    "DatasetNotFoundError",
)<|MERGE_RESOLUTION|>--- conflicted
+++ resolved
@@ -180,11 +180,8 @@
     "ADVANCE",
     "BeninSmallHolderCashews",
     "BigEarthNet",
-<<<<<<< HEAD
+    "BioMassters",
     "ChaBuD",
-=======
-    "BioMassters",
->>>>>>> bc5cb4c8
     "CloudCoverDetection",
     "COWC",
     "COWCCounting",
