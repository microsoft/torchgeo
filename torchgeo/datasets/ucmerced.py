# Copyright (c) Microsoft Corporation. All rights reserved.
# Licensed under the MIT License.

"""UC Merced dataset."""
import os
<<<<<<< HEAD
from typing import Callable, Dict, Optional, Tuple, cast
=======
from typing import Callable, Optional, cast
>>>>>>> e0f9ece5

import matplotlib.pyplot as plt
import numpy as np
import torchvision.transforms.functional as F
from torch import Tensor

from .geo import NonGeoClassificationDataset
from .utils import check_integrity, download_url, extract_archive


class UCMerced(NonGeoClassificationDataset):
    """UC Merced Land Use dataset.

    The `UC Merced Land Use <http://weegee.vision.ucmerced.edu/datasets/landuse.html>`_
    dataset is a land use classification dataset of 2.1k 256x256 1ft resolution RGB
    images of urban locations around the U.S. extracted from the USGS National Map Urban
    Area Imagery collection with 21 land use classes (100 images per class).

    Dataset features:

    * land use class labels from around the U.S.
    * three spectral bands - RGB
    * 21 classes

    Dataset classes:

    * agricultural
    * airplane
    * baseballdiamond
    * beach
    * buildings
    * chaparral
    * denseresidential
    * forest
    * freeway
    * golfcourse
    * harbor
    * intersection
    * mediumresidential
    * mobilehomepark
    * overpass
    * parkinglot
    * river
    * runway
    * sparseresidential
    * storagetanks
    * tenniscourt

    This dataset uses the train/val/test splits defined in the "In-domain representation
    learning for remote sensing" paper:

    * https://arxiv.org/abs/1911.06721

    If you use this dataset in your research, please cite the following paper:

    * https://dl.acm.org/doi/10.1145/1869790.1869829
    """

    url = "https://huggingface.co/datasets/torchgeo/ucmerced/resolve/main/UCMerced_LandUse.zip"  # noqa: E501
    filename = "UCMerced_LandUse.zip"
    md5 = "5b7ec56793786b6dc8a908e8854ac0e4"

    base_dir = os.path.join("UCMerced_LandUse", "Images")
    classes = [
        "agricultural",
        "airplane",
        "baseballdiamond",
        "beach",
        "buildings",
        "chaparral",
        "denseresidential",
        "forest",
        "freeway",
        "golfcourse",
        "harbor",
        "intersection",
        "mediumresidential",
        "mobilehomepark",
        "overpass",
        "parkinglot",
        "river",
        "runway",
        "sparseresidential",
        "storagetanks",
        "tenniscourt",
    ]

    splits = ["train", "val", "test"]
    split_urls = {
        "train": "https://storage.googleapis.com/remote_sensing_representations/uc_merced-train.txt",  # noqa: E501
        "val": "https://storage.googleapis.com/remote_sensing_representations/uc_merced-val.txt",  # noqa: E501
        "test": "https://storage.googleapis.com/remote_sensing_representations/uc_merced-test.txt",  # noqa: E501
    }
    split_md5s = {
        "train": "f2fb12eb2210cfb53f93f063a35ff374",
        "val": "11ecabfc52782e5ea6a9c7c0d263aca0",
        "test": "046aff88472d8fc07c4678d03749e28d",
    }

    def __init__(
        self,
        root: str = "data",
        split: str = "train",
        transforms: Optional[Callable[[dict[str, Tensor]], dict[str, Tensor]]] = None,
        download: bool = False,
        checksum: bool = False,
    ) -> None:
        """Initialize a new UC Merced dataset instance.

        Args:
            root: root directory where dataset can be found
            split: one of "train", "val", or "test"
            transforms: a function/transform that takes input sample and its target as
                entry and returns a transformed version
            download: if True, download dataset and store it in the root directory
            checksum: if True, check the MD5 of the downloaded files (may be slow)

        Raises:
            RuntimeError: if ``download=False`` and data is not found, or checksums
                don't match
        """
        assert split in self.splits
        self.root = root
        self.transforms = transforms
        self.download = download
        self.checksum = checksum
        self._verify()

        valid_fns = set()
        with open(os.path.join(self.root, f"uc_merced-{split}.txt")) as f:
            for fn in f:
                valid_fns.add(fn.strip())
        is_in_split: Callable[[str], bool] = lambda x: os.path.basename(x) in valid_fns

        super().__init__(
            root=os.path.join(root, self.base_dir),
            transforms=transforms,
            is_valid_file=is_in_split,
        )

    def _load_image(self, index: int) -> Tuple[Tensor, Tensor]:
        """Load a single image and it's class label.

        Args:
            index: index to return

        Returns:
            the image and class label
        """
        img, label = super()._load_image(index)
        img = F.resize(img, size=(256, 256), antialias=True)
        return img, label

    def _check_integrity(self) -> bool:
        """Check integrity of dataset.

        Returns:
            True if dataset files are found and/or MD5s match, else False
        """
        integrity: bool = check_integrity(
            os.path.join(self.root, self.filename), self.md5 if self.checksum else None
        )
        return integrity

    def _verify(self) -> None:
        """Verify the integrity of the dataset.

        Raises:
            RuntimeError: if ``download=False`` but dataset is missing or checksum fails
        """
        # Check if the files already exist
        filepath = os.path.join(self.root, self.base_dir)
        if os.path.exists(filepath):
            return

        # Check if zip file already exists (if so then extract)
        if self._check_integrity():
            self._extract()
            return

        # Check if the user requested to download the dataset
        if not self.download:
            raise RuntimeError(
                "Dataset not found in `root` directory and `download=False`, "
                "either specify a different `root` directory or use `download=True` "
                "to automatically download the dataset."
            )

        # Download and extract the dataset
        self._download()
        self._extract()

    def _download(self) -> None:
        """Download the dataset."""
        download_url(
            self.url,
            self.root,
            filename=self.filename,
            md5=self.md5 if self.checksum else None,
        )
        for split in self.splits:
            download_url(
                self.split_urls[split],
                self.root,
                filename=f"uc_merced-{split}.txt",
                md5=self.split_md5s[split] if self.checksum else None,
            )

    def _extract(self) -> None:
        """Extract the dataset."""
        filepath = os.path.join(self.root, self.filename)
        extract_archive(filepath)

    def plot(
        self,
        sample: dict[str, Tensor],
        show_titles: bool = True,
        suptitle: Optional[str] = None,
    ) -> plt.Figure:
        """Plot a sample from the dataset.

        Args:
            sample: a sample returned by :meth:`NonGeoClassificationDataset.__getitem__`
            show_titles: flag indicating whether to show titles above each panel
            suptitle: optional string to use as a suptitle

        Returns:
            a matplotlib Figure with the rendered sample

        .. versionadded:: 0.2
        """
        image = np.rollaxis(sample["image"].numpy(), 0, 3)
        label = cast(int, sample["label"].item())
        label_class = self.classes[label]

        showing_predictions = "prediction" in sample
        if showing_predictions:
            prediction = cast(int, sample["prediction"].item())
            prediction_class = self.classes[prediction]

        fig, ax = plt.subplots(figsize=(4, 4))
        ax.imshow(image)
        ax.axis("off")
        if show_titles:
            title = f"Label: {label_class}"
            if showing_predictions:
                title += f"\nPrediction: {prediction_class}"
            ax.set_title(title)

        if suptitle is not None:
            plt.suptitle(suptitle)
        return fig<|MERGE_RESOLUTION|>--- conflicted
+++ resolved
@@ -3,11 +3,7 @@
 
 """UC Merced dataset."""
 import os
-<<<<<<< HEAD
 from typing import Callable, Dict, Optional, Tuple, cast
-=======
-from typing import Callable, Optional, cast
->>>>>>> e0f9ece5
 
 import matplotlib.pyplot as plt
 import numpy as np
