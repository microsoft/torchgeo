# Copyright (c) Microsoft Corporation. All rights reserved.
# Licensed under the MIT License.

import os
from pathlib import Path
from typing import Any, Dict, Type, cast

import pytest
import timm
import torch
import torch.nn as nn
import torchvision
from _pytest.fixtures import SubRequest
from _pytest.monkeypatch import MonkeyPatch
from lightning.pytorch import LightningDataModule, Trainer
from omegaconf import OmegaConf
from torchvision.models import resnet18
from torchvision.models._api import WeightsEnum

from torchgeo.datamodules import (
    ChesapeakeCVPRDataModule,
    SeasonalContrastS2DataModule,
    SSL4EOS12DataModule,
)
from torchgeo.datasets import SSL4EOS12, SeasonalContrastS2
from torchgeo.models import get_model_weights, list_models
from torchgeo.trainers import BYOLTask
from torchgeo.trainers.byol import BYOL, SimCLRAugmentation

from .test_segmentation import SegmentationTestModel


def load(url: str, *args: Any, **kwargs: Any) -> Dict[str, Any]:
    state_dict: Dict[str, Any] = torch.load(url)
    return state_dict


class TestBYOL:
    def test_custom_augment_fn(self) -> None:
        backbone = resnet18()
        layer = backbone.conv1
        new_layer = nn.Conv2d(
            in_channels=4,
            out_channels=layer.out_channels,
            kernel_size=layer.kernel_size,
            stride=layer.stride,
            padding=layer.padding,
            bias=layer.bias,
        ).requires_grad_()
        backbone.conv1 = new_layer
        augment_fn = SimCLRAugmentation((2, 2))
        BYOL(backbone, augment_fn=augment_fn)


class TestBYOLTask:
    @pytest.mark.parametrize(
        "name,classname",
        [
<<<<<<< HEAD
            ("chesapeake_cvpr_prior", ChesapeakeCVPRDataModule),
            ("seco_1", SeasonalContrastS2DataModule),
            ("seco_2", SeasonalContrastS2DataModule),
            ("ssl4eo_s12_1", SSL4EOS12DataModule),
            ("ssl4eo_s12_2", SSL4EOS12DataModule),
=======
            ("chesapeake_cvpr_prior_byol", ChesapeakeCVPRDataModule),
            ("seco_byol_1", SeasonalContrastS2DataModule),
            ("seco_byol_2", SeasonalContrastS2DataModule),
>>>>>>> 39d6941d
        ],
    )
    def test_trainer(
        self,
        monkeypatch: MonkeyPatch,
        name: str,
        classname: Type[LightningDataModule],
        fast_dev_run: bool,
    ) -> None:
        conf = OmegaConf.load(os.path.join("tests", "conf", name + ".yaml"))
        conf_dict = OmegaConf.to_object(conf.experiment)
        conf_dict = cast(Dict[str, Dict[str, Any]], conf_dict)

        if name.startswith("seco"):
            monkeypatch.setattr(SeasonalContrastS2, "__len__", lambda self: 2)

        if name.startswith("ssl4eo_s12"):
            monkeypatch.setattr(SSL4EOS12, "__len__", lambda self: 2)

        # Instantiate datamodule
        datamodule_kwargs = conf_dict["datamodule"]
        datamodule = classname(**datamodule_kwargs)

        # Instantiate model
        model_kwargs = conf_dict["module"]
        model = BYOLTask(**model_kwargs)

        model.backbone = SegmentationTestModel(**model_kwargs)

        # Instantiate trainer
        trainer = Trainer(
            accelerator="cpu",
            fast_dev_run=fast_dev_run,
            log_every_n_steps=1,
            max_epochs=1,
        )
        trainer.fit(model=model, datamodule=datamodule)

    @pytest.fixture
    def model_kwargs(self) -> Dict[str, Any]:
        return {
            "backbone": "resnet18",
            "in_channels": 13,
            "loss": "ce",
            "num_classes": 10,
            "weights": None,
        }

    @pytest.fixture(
        params=[
            weights for model in list_models() for weights in get_model_weights(model)
        ]
    )
    def weights(self, request: SubRequest) -> WeightsEnum:
        return request.param

    @pytest.fixture
    def mocked_weights(
        self, tmp_path: Path, monkeypatch: MonkeyPatch, weights: WeightsEnum
    ) -> WeightsEnum:
        path = tmp_path / f"{weights}.pth"
        model = timm.create_model(
            weights.meta["model"], in_chans=weights.meta["in_chans"]
        )
        torch.save(model.state_dict(), path)
        try:
            monkeypatch.setattr(weights.value, "url", str(path))
        except AttributeError:
            monkeypatch.setattr(weights, "url", str(path))
        monkeypatch.setattr(torchvision.models._api, "load_state_dict_from_url", load)
        return weights

    def test_weight_file(self, model_kwargs: Dict[str, Any], checkpoint: str) -> None:
        model_kwargs["weights"] = checkpoint
        with pytest.warns(UserWarning):
            BYOLTask(**model_kwargs)

    def test_weight_enum(
        self, model_kwargs: Dict[str, Any], mocked_weights: WeightsEnum
    ) -> None:
        model_kwargs["backbone"] = mocked_weights.meta["model"]
        model_kwargs["in_channels"] = mocked_weights.meta["in_chans"]
        model_kwargs["weights"] = mocked_weights
        BYOLTask(**model_kwargs)

    def test_weight_str(
        self, model_kwargs: Dict[str, Any], mocked_weights: WeightsEnum
    ) -> None:
        model_kwargs["backbone"] = mocked_weights.meta["model"]
        model_kwargs["in_channels"] = mocked_weights.meta["in_chans"]
        model_kwargs["weights"] = str(mocked_weights)
        BYOLTask(**model_kwargs)

    @pytest.mark.slow
    def test_weight_enum_download(
        self, model_kwargs: Dict[str, Any], weights: WeightsEnum
    ) -> None:
        model_kwargs["backbone"] = weights.meta["model"]
        model_kwargs["in_channels"] = weights.meta["in_chans"]
        model_kwargs["weights"] = weights
        BYOLTask(**model_kwargs)

    @pytest.mark.slow
    def test_weight_str_download(
        self, model_kwargs: Dict[str, Any], weights: WeightsEnum
    ) -> None:
        model_kwargs["backbone"] = weights.meta["model"]
        model_kwargs["in_channels"] = weights.meta["in_chans"]
        model_kwargs["weights"] = str(weights)
        BYOLTask(**model_kwargs)<|MERGE_RESOLUTION|>--- conflicted
+++ resolved
@@ -56,17 +56,11 @@
     @pytest.mark.parametrize(
         "name,classname",
         [
-<<<<<<< HEAD
-            ("chesapeake_cvpr_prior", ChesapeakeCVPRDataModule),
-            ("seco_1", SeasonalContrastS2DataModule),
-            ("seco_2", SeasonalContrastS2DataModule),
-            ("ssl4eo_s12_1", SSL4EOS12DataModule),
-            ("ssl4eo_s12_2", SSL4EOS12DataModule),
-=======
             ("chesapeake_cvpr_prior_byol", ChesapeakeCVPRDataModule),
             ("seco_byol_1", SeasonalContrastS2DataModule),
             ("seco_byol_2", SeasonalContrastS2DataModule),
->>>>>>> 39d6941d
+            ("ssl4eo_s12_byol_1", SSL4EOS12DataModule),
+            ("ssl4eo_s12_byol_2", SSL4EOS12DataModule),
         ],
     )
     def test_trainer(
