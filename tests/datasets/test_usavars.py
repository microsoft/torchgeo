# Copyright (c) Microsoft Corporation. All rights reserved.
# Licensed under the MIT License.

import builtins
import os
import shutil
from pathlib import Path
from typing import Any

import pytest
import torch
import torch.nn as nn
from _pytest.fixtures import SubRequest
from _pytest.monkeypatch import MonkeyPatch
from matplotlib import pyplot as plt
from torch.utils.data import ConcatDataset

import torchgeo.datasets.utils
from torchgeo.datasets import USAVars

pytest.importorskip("pandas", minversion="0.23.2")


def download_url(url: str, root: str, *args: str, **kwargs: str) -> None:
    shutil.copy(url, root)


class TestUSAVars:
    @pytest.fixture(
        params=zip(
            ["train", "val", "test"],
            [
                ["elevation", "population", "treecover"],
                ["elevation", "population"],
                ["treecover"],
            ],
        )
    )
    def dataset(
        self, monkeypatch: MonkeyPatch, tmp_path: Path, request: SubRequest
    ) -> USAVars:
        monkeypatch.setattr(torchgeo.datasets.usavars, "download_url", download_url)

        md5 = "b504580a00bdc27097d5421dec50481b"
        monkeypatch.setattr(USAVars, "md5", md5)

        data_url = os.path.join("tests", "data", "usavars", "uar.zip")
        monkeypatch.setattr(USAVars, "data_url", data_url)

        label_urls = {
            "elevation": os.path.join("tests", "data", "usavars", "elevation.csv"),
            "population": os.path.join("tests", "data", "usavars", "population.csv"),
            "treecover": os.path.join("tests", "data", "usavars", "treecover.csv"),
            "income": os.path.join("tests", "data", "usavars", "income.csv"),
            "nightlights": os.path.join("tests", "data", "usavars", "nightlights.csv"),
            "roads": os.path.join("tests", "data", "usavars", "roads.csv"),
            "housing": os.path.join("tests", "data", "usavars", "housing.csv"),
        }
        monkeypatch.setattr(USAVars, "label_urls", label_urls)

        split_metadata = {
            "train": {
                "url": os.path.join("tests", "data", "usavars", "train_split.txt"),
                "filename": "train_split.txt",
                "md5": "b94f3f6f63110b253779b65bc31d91b5",
            },
            "val": {
                "url": os.path.join("tests", "data", "usavars", "val_split.txt"),
                "filename": "val_split.txt",
                "md5": "e39aa54b646c4c45921fcc9765d5a708",
            },
            "test": {
                "url": os.path.join("tests", "data", "usavars", "test_split.txt"),
                "filename": "test_split.txt",
                "md5": "4ab0f5549fee944a5690de1bc95ed245",
            },
        }
        monkeypatch.setattr(USAVars, "split_metadata", split_metadata)

        root = str(tmp_path)
        split, labels = request.param
        transforms = nn.Identity()

        return USAVars(
            root, split, labels, transforms=transforms, download=True, checksum=True
        )

    def test_getitem(self, dataset: USAVars) -> None:
        x = dataset[0]
        assert isinstance(x, dict)
        assert isinstance(x["image"], torch.Tensor)
        assert x["image"].ndim == 3
<<<<<<< HEAD
        assert len(x.keys()) == 4  # image, labels, centroid_lat, centroid_lon
        assert x["image"].shape[0] == 4  # R, G, B, Inf
        assert len(dataset.labels) == len(x["labels"])
        assert len(x["centroid_lon"]) == 1
        assert len(x["centroid_lat"]) == 1
=======
        assert len(x.keys()) == 3  # image, labels, centroid_loc
        assert x["image"].shape[0] == 4  # R, G, B, Inf
        assert len(dataset.labels) == len(x["labels"])
        assert len(x["centroid_loc"]) == 2  # lon, lat
>>>>>>> 506e5026

    def test_len(self, dataset: USAVars) -> None:
        if dataset.split == "train":
            assert len(dataset) == 3
        elif dataset.split == "val":
            assert len(dataset) == 2
        else:
            assert len(dataset) == 1

    def test_add(self, dataset: USAVars) -> None:
        ds = dataset + dataset
        assert isinstance(ds, ConcatDataset)

    def test_already_extracted(self, dataset: USAVars) -> None:
        USAVars(root=dataset.root, download=True)

    def test_already_downloaded(self, tmp_path: Path) -> None:
        pathname = os.path.join("tests", "data", "usavars", "uar.zip")
        root = str(tmp_path)
        shutil.copy(pathname, root)
        csvs = [
            "elevation.csv",
            "population.csv",
            "treecover.csv",
            "income.csv",
            "nightlights.csv",
            "roads.csv",
            "housing.csv",
        ]
        for csv in csvs:
            shutil.copy(os.path.join("tests", "data", "usavars", csv), root)
        splits = ["train_split.txt", "val_split.txt", "test_split.txt"]
        for split in splits:
            shutil.copy(os.path.join("tests", "data", "usavars", split), root)

        USAVars(root)

    def test_not_downloaded(self, tmp_path: Path) -> None:
        with pytest.raises(RuntimeError, match="Dataset not found"):
            USAVars(str(tmp_path))

    @pytest.fixture(params=["pandas"])
    def mock_missing_module(self, monkeypatch: MonkeyPatch, request: SubRequest) -> str:
        import_orig = builtins.__import__
        package = str(request.param)

        def mocked_import(name: str, *args: Any, **kwargs: Any) -> Any:
            if name == package:
                raise ImportError()
            return import_orig(name, *args, **kwargs)

        monkeypatch.setattr(builtins, "__import__", mocked_import)
        return package

    def test_mock_missing_module(
        self, dataset: USAVars, mock_missing_module: str
    ) -> None:
        package = mock_missing_module
        if package == "pandas":
            with pytest.raises(
                ImportError,
                match=f"{package} is not installed and is required to use this dataset",
            ):
                USAVars(dataset.root)

    def test_plot(self, dataset: USAVars) -> None:
        dataset.plot(dataset[0], suptitle="Test")
        plt.close()<|MERGE_RESOLUTION|>--- conflicted
+++ resolved
@@ -90,18 +90,13 @@
         assert isinstance(x, dict)
         assert isinstance(x["image"], torch.Tensor)
         assert x["image"].ndim == 3
-<<<<<<< HEAD
         assert len(x.keys()) == 4  # image, labels, centroid_lat, centroid_lon
         assert x["image"].shape[0] == 4  # R, G, B, Inf
         assert len(dataset.labels) == len(x["labels"])
+        assert len(x["centroid_lat"]) == 1
         assert len(x["centroid_lon"]) == 1
-        assert len(x["centroid_lat"]) == 1
-=======
-        assert len(x.keys()) == 3  # image, labels, centroid_loc
-        assert x["image"].shape[0] == 4  # R, G, B, Inf
-        assert len(dataset.labels) == len(x["labels"])
-        assert len(x["centroid_loc"]) == 2  # lon, lat
->>>>>>> 506e5026
+        
+
 
     def test_len(self, dataset: USAVars) -> None:
         if dataset.split == "train":
