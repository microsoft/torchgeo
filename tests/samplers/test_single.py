--- conflicted
+++ resolved
@@ -2,11 +2,8 @@
 # Licensed under the MIT License.
 
 import math
-<<<<<<< HEAD
 import os
-=======
 from collections.abc import Iterator
->>>>>>> 65d1aba4
 from itertools import product
 
 import pytest
